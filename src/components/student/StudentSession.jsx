import React, { useState, useEffect, useCallback, useRef } from 'react';
import { useParams, useNavigate } from 'react-router-dom';
import { 
  Users, 
  Clock, 
  Lock,
  Unlock,
  AlertCircle,
  CheckCircle,
  Play,
  Pause,
  ChevronLeft,
  ChevronRight,
  BarChart3,
  Target,
  Eye,
  MessageSquare,
  Hand,
  BookOpen,
  Timer,
  Award,
  TrendingUp,
  X,
  Maximize2,
  Minimize2
} from 'lucide-react';
import { toast } from 'react-hot-toast';
import { useAuth } from '../../hooks/useAuth';
import { getSession, joinSession, leaveSession, listenToSession, updateStudentProgress } from '../../firebase/session-service';
import { getLessonWithSlides } from '../../firebase/content-service';
import { PresentationSlide, PollSlide, VideoSlide, InteractiveSlide, BreakSlide, ReflectionSlide, QuizSlide } from '../slides';
import Card from '../ui/Card';
import Button from '../ui/Button';
import LoadingSpinner from '../common/LoadingSpinner';
import LiveSessionNotification from './LiveSessionNotification';
import { doc, updateDoc, arrayUnion, arrayRemove, serverTimestamp } from 'firebase/firestore';
import { db } from "../../firebase/firebase-config";

const StudentSession = () => {
  const { sessionId } = useParams();
  const navigate = useNavigate();
  const { currentUser, trackSlideEngagement, updateUserProgress } = useAuth();
  
  // Core session state
  const [session, setSession] = useState(null);
  const [lesson, setLesson] = useState(null);
  const [currentSlide, setCurrentSlide] = useState(0);
  const [loading, setLoading] = useState(true);
  const [joining, setJoining] = useState(false);
  const [isConnected, setIsConnected] = useState(false);
  
  // Enhanced UI state
  const [showStatistics, setShowStatistics] = useState(false);
  const [isFullscreen, setIsFullscreen] = useState(false);
  const [sessionMode, setSessionMode] = useState('individual');
  const [teacherControlsSession, setTeacherControlsSession] = useState(false);
  
  // Progress tracking
  const [answers, setAnswers] = useState({});
  const [slidesEngaged, setSlidesEngaged] = useState(new Set());
<<<<<<< HEAD
  const [chatMessage, setChatMessage] = useState('');
  const [handRaised, setHandRaised] = useState(false);
  const [isLiveSession, setIsLiveSession] = useState(false);
  const [sessionMode, setSessionMode] = useState('individual'); // 'individual' or 'live'
  const [teacherControlsSession, setTeacherControlsSession] = useState(false);
=======
  const [sessionStartTime] = useState(Date.now());
  const [slideStartTime, setSlideStartTime] = useState(Date.now());
  
  // Statistics tracking
  const [sessionStatistics, setSessionStatistics] = useState({
    slidesViewed: 0,
    interactions: 0,
    timeSpent: 0,
    engagementRate: 0,
    averageTimePerSlide: 0
  });
  
  // Communication features
  const [liveChat, setLiveChat] = useState([]);
  const [chatMessage, setChatMessage] = useState('');
  const [handRaised, setHandRaised] = useState(false);
  const [sessionNotes, setSessionNotes] = useState('');
  
  // Error handling
  const [error, setError] = useState(null);
  const [retryCount, setRetryCount] = useState(0);
  
  // Refs for cleanup
  const sessionListenerRef = useRef(null);
  const statisticsTimerRef = useRef(null);
  const slideTimerRef = useRef(null);
  const lastSlideRef = useRef(0);
>>>>>>> c888d5dc

  // Initialize session
  useEffect(() => {
    if (sessionId && currentUser) {
      loadSession();
    }
    
    return () => {
      cleanupSession();
    };
  }, [sessionId, currentUser]);

  // Session listener with error handling
  useEffect(() => {
    if (session && sessionId) {
      try {
        sessionListenerRef.current = listenToSession(sessionId, (updatedSession) => {
          if (updatedSession) {
            handleSessionUpdate(updatedSession);
          } else {
            handleSessionEnd();
          }
        });
      } catch (error) {
        console.error('❌ Error setting up session listener:', error);
        setError('שגיאה בחיבור לשיעור');
      }
    }
    
    return () => {
      if (sessionListenerRef.current) {
        sessionListenerRef.current();
      }
    };
  }, [session, sessionId]);

  // Statistics timer
  useEffect(() => {
    if (isConnected && lesson) {
      statisticsTimerRef.current = setInterval(() => {
        updateSessionStatistics();
      }, 5000); // Update every 5 seconds
    }
    
    return () => {
      if (statisticsTimerRef.current) {
        clearInterval(statisticsTimerRef.current);
      }
    };
  }, [isConnected, lesson, slidesEngaged]);

  // Slide timer
  useEffect(() => {
    if (isConnected && currentSlide !== lastSlideRef.current) {
      // Track time spent on previous slide
      const timeSpent = Math.floor((Date.now() - slideStartTime) / 1000);
      if (timeSpent > 0 && lesson?.slides?.[lastSlideRef.current]) {
        trackSlideTime(lastSlideRef.current, timeSpent);
      }
      
      // Update slide start time
      setSlideStartTime(Date.now());
      lastSlideRef.current = currentSlide;
      
      // Track slide engagement
      if (lesson?.slides?.[currentSlide]?.id) {
        trackSlideEngagement(lesson.originalId, lesson.slides[currentSlide].id);
        setSlidesEngaged(prev => new Set([...prev, lesson.slides[currentSlide].id]));
      }
    }
  }, [currentSlide, lesson, isConnected]);

  const loadSession = async () => {
    try {
      setLoading(true);
      setError(null);
      
      logger.info('Loading session', { sessionId, userId: currentUser?.uid });
      
      const sessionData = await getSession(sessionId);
      if (!sessionData) {
        throw new Error('Session not found');
      }
      
      setSession(sessionData);
      
      // Load lesson data with error handling
      const lessonData = await getLessonWithSlides(sessionData.lessonId);
      if (!lessonData || !lessonData.slides) {
        throw new Error('Lesson data not found');
      }
      
      // Sort slides by order
      lessonData.slides.sort((a, b) => {
        const orderA = a.order ?? a.sortOrder ?? 0;
        const orderB = b.order ?? b.sortOrder ?? 0;
        return orderA - orderB;
      });
      
      setLesson(lessonData);
      setCurrentSlide(sessionData.currentSlide || 0);
      setLoading(false);
      
      logger.info('Session loaded successfully', {
        sessionId,
        lessonId: sessionData.lessonId,
        totalSlides: lessonData.slides.length,
        currentSlide: sessionData.currentSlide || 0
      });
      
    } catch (error) {
      console.error('❌ Error loading session:', error);
      setError(error.message);
      setLoading(false);
      
      // Retry logic
      if (retryCount < 3) {
        setTimeout(() => {
          setRetryCount(prev => prev + 1);
          loadSession();
        }, 2000);
      } else {
        toast.error('אירעה שגיאה בטעינת השיעור');
        navigate('/student/dashboard');
      }
    }
  };

  const handleSessionUpdate = (updatedSession) => {
    try {
      setSession(updatedSession);
      
      // Determine session mode
      const isLive = updatedSession.status === 'active' && updatedSession.teacherId;
      setIsLiveSession(isLive);
      setSessionMode(isLive ? 'live' : 'individual');
      setTeacherControlsSession(isLive);
      
      // Handle slide changes
      const newSlideIndex = updatedSession.currentSlide || 0;
      if (isLive && newSlideIndex !== currentSlide) {
        setCurrentSlide(newSlideIndex);
        logger.info('Slide changed by teacher', { 
          from: currentSlide, 
          to: newSlideIndex,
          sessionId 
        });
      }
      
      // Update student progress in session
      if (isConnected && currentUser) {
        updateStudentProgress(sessionId, currentUser.uid, currentSlide, {
          slidesEngaged: Array.from(slidesEngaged),
          timeSpent: sessionStatistics.timeSpent,
          lastActivity: new Date()
        }).catch(error => {
          console.error('❌ Error updating student progress:', error);
        });
      }
      
    } catch (error) {
      console.error('❌ Error handling session update:', error);
    }
  };

  const handleSessionEnd = () => {
    logger.info('Session ended', { sessionId });
    toast.success('השיעור הסתיים');
    navigate('/student/dashboard');
  };

  const handleJoinSession = async () => {
    if (!session || !currentUser) {
      logger.warn('Missing session or currentUser for join', { session, currentUser });
      return;
    }

    try {
      setJoining(true);
      setError(null);
      
      logger.info('Joining session', {
        sessionId,
        studentId: currentUser.uid,
        studentName: currentUser.displayName || currentUser.email
      });
      
      await joinSession(sessionId, currentUser.uid, currentUser.displayName || currentUser.email);
      setIsConnected(true);
      setSlideStartTime(Date.now());
      
      toast.success('הצטרפת לשיעור בהצלחה!');
<<<<<<< HEAD
      sessionStorage.setItem(`joinedSession_${sessionId}`, 'true');
      navigate(`/student/session/${sessionId}`);
=======
      
      logger.info('Successfully joined session', { sessionId, studentId: currentUser.uid });
      
>>>>>>> c888d5dc
    } catch (error) {
      console.error('❌ Error joining session:', error);
      setError('אירעה שגיאה בהצטרפות לשיעור');
      toast.error('אירעה שגיאה בהצטרפות לשיעור');
    } finally {
      setJoining(false);
    }
  };

  const handleLeaveSession = async () => {
    if (!session || !currentUser) return;

    try {
<<<<<<< HEAD
      await leaveSession(sessionId, currentUser.uid, currentUser.displayName || currentUser.email);
=======
      logger.info('Leaving session', { sessionId, studentId: currentUser.uid });
      
      await leaveSession(sessionId, currentUser.uid);
>>>>>>> c888d5dc
      setIsConnected(false);
      
      // Save final progress
      if (lesson) {
        await saveFinalProgress();
      }
      
      toast.success('עזבת את השיעור');
      navigate('/student/dashboard');
      
    } catch (error) {
      console.error('❌ Error leaving session:', error);
      toast.error('אירעה שגיאה ביציאה מהשיעור');
    }
  };

  const saveFinalProgress = async () => {
    try {
      if (!lesson || !currentUser) return;
      
      const finalTimeSpent = Math.floor((Date.now() - sessionStartTime) / 1000);
      const allSlideIds = lesson.slides ? lesson.slides.map(slide => slide.id) : [];
      
      // Mark all slides as engaged
      allSlideIds.forEach(slideId => {
        trackSlideEngagement(lesson.originalId, slideId);
      });
      
      // Update user progress
      await updateUserProgress(
        lesson.originalId,
        true, // completed
        finalTimeSpent,
        false, // not temporary
        0, // reset last slide
        null,
        allSlideIds,
        currentUser
      );
      
      logger.info('Final progress saved', {
        lessonId: lesson.originalId,
        timeSpent: finalTimeSpent,
        slidesEngaged: allSlideIds.length
      });
      
    } catch (error) {
      console.error('❌ Error saving final progress:', error);
    }
  };

  const handleAnswer = (slideId, answer) => {
    try {
      setAnswers(prev => ({ ...prev, [slideId]: answer }));
      
      // Track interaction
      setSessionStatistics(prev => ({
        ...prev,
        interactions: prev.interactions + 1
      }));
      
      // Track slide engagement
      if (lesson && slideId && !slidesEngaged.has(slideId)) {
        trackSlideEngagement(lesson.originalId, slideId);
        setSlidesEngaged(prev => new Set([...prev, slideId]));
      }
      
      logger.info('Answer submitted', {
        slideId,
        answer,
        sessionId,
        lessonId: lesson?.originalId
      });
      
    } catch (error) {
      console.error('❌ Error handling answer:', error);
    }
  };

  const updateSessionStatistics = () => {
    try {
      const timeSpent = Math.floor((Date.now() - sessionStartTime) / 1000);
      const engagementRate = lesson?.slides ? (slidesEngaged.size / lesson.slides.length) * 100 : 0;
      const averageTimePerSlide = slidesEngaged.size > 0 ? timeSpent / slidesEngaged.size : 0;
      
      setSessionStatistics({
        slidesViewed: slidesEngaged.size,
        interactions: Object.keys(answers).length,
        timeSpent,
        engagementRate: Math.round(engagementRate),
        averageTimePerSlide: Math.round(averageTimePerSlide)
      });
      
    } catch (error) {
      console.error('❌ Error updating statistics:', error);
    }
  };

  const trackSlideTime = (slideIndex, timeSpent) => {
    try {
      if (lesson?.slides?.[slideIndex]?.id) {
        const slideId = lesson.slides[slideIndex].id;
        logger.info('Slide time tracked', {
          slideId,
          slideIndex,
          timeSpent,
          lessonId: lesson.originalId
        });
      }
    } catch (error) {
      console.error('❌ Error tracking slide time:', error);
    }
  };

  const handleNextSlide = () => {
    if (teacherControlsSession) {
      toast.info('המורה שולט בניווט');
      return;
    }
    
    if (lesson && currentSlide < lesson.slides.length - 1) {
      setCurrentSlide(currentSlide + 1);
    }
  };

  const handlePreviousSlide = () => {
    if (teacherControlsSession) {
      toast.info('המורה שולט בניווט');
      return;
    }
    
    if (currentSlide > 0) {
      setCurrentSlide(currentSlide - 1);
    }
  };

  const handleSlideSelect = (slideIndex) => {
    if (teacherControlsSession) {
      toast.info('המורה שולט בניווט');
      return;
    }
    
<<<<<<< HEAD
    // setLiveChat(prev => [...prev, message]); // This line was removed as per the edit hint
    setChatMessage('');
=======
    if (slideIndex >= 0 && slideIndex < (lesson?.slides?.length || 0)) {
      setCurrentSlide(slideIndex);
    }
  };

  const toggleStatistics = () => {
    setShowStatistics(!showStatistics);
  };

  const toggleFullscreen = () => {
    setIsFullscreen(!isFullscreen);
  };

  const sendChatMessage = async () => {
    if (!chatMessage.trim() || !currentUser) return;
>>>>>>> c888d5dc
    
    try {
      const message = {
        id: Date.now(),
        sender: currentUser.displayName || currentUser.email,
        senderId: currentUser.uid,
        message: chatMessage.trim(),
        timestamp: Date.now(),
        type: 'student'
      };
      
      setLiveChat(prev => [...prev, message]);
      setChatMessage('');
      
      // Save to Firebase
      const sessionRef = doc(db, 'sessions', sessionId);
      await updateDoc(sessionRef, {
        chatMessages: arrayUnion(message),
        lastActivity: serverTimestamp()
      });
      
    } catch (error) {
      console.error('❌ Error sending chat message:', error);
      toast.error('אירעה שגיאה בשליחת ההודעה');
    }
  };

  const toggleHandRaise = async () => {
    try {
      setHandRaised(!handRaised);
      
      const sessionRef = doc(db, 'sessions', sessionId);
      if (!handRaised) {
        await updateDoc(sessionRef, {
          raisedHands: arrayUnion(currentUser.uid),
          lastActivity: serverTimestamp()
        });
        toast.success('הרמת יד');
      } else {
        await updateDoc(sessionRef, {
          raisedHands: arrayRemove(currentUser.uid),
          lastActivity: serverTimestamp()
        });
        toast.success('הורדת יד');
      }
      
    } catch (error) {
      console.error('❌ Error toggling hand raise:', error);
      toast.error('אירעה שגיאה בהרמת יד');
    }
  };

  const saveSessionNotes = async () => {
    try {
      const sessionRef = doc(db, 'sessions', sessionId);
      await updateDoc(sessionRef, {
<<<<<<< HEAD
        studentNotes: {
          [currentUser.uid]: {
            notes: '', // sessionNotes is removed, so pass an empty string or remove this line
            timestamp: serverTimestamp()
          }
        },
=======
        [`studentNotes.${currentUser.uid}`]: sessionNotes,
>>>>>>> c888d5dc
        lastActivity: serverTimestamp()
      });
      
      toast.success('הערות נשמרו');
      
    } catch (error) {
      console.error('❌ Error saving notes:', error);
      toast.error('אירעה שגיאה בשמירת הערות');
    }
  };

<<<<<<< HEAD
  const trackEngagement = useCallback((type, data = {}) => {
    // setEngagementMetrics(prev => ({ // engagementMetrics is removed, so remove this line
    //   ...prev,
    //   interactions: prev.interactions + 1
    // }));
    
    // Send to Firebase for teacher analytics
    try {
      const sessionRef = doc(db, 'sessions', sessionId);
      updateDoc(sessionRef, {
        studentEngagement: {
          [currentUser.uid]: {
            [type]: {
              timestamp: serverTimestamp(),
              data
            }
          }
        }
      });
    } catch (error) {
      console.error('Error tracking engagement:', error);
=======
  const cleanupSession = () => {
    if (sessionListenerRef.current) {
      sessionListenerRef.current();
>>>>>>> c888d5dc
    }
    if (statisticsTimerRef.current) {
      clearInterval(statisticsTimerRef.current);
    }
    if (slideTimerRef.current) {
      clearInterval(slideTimerRef.current);
    }
  };

  const getSessionStatus = () => {
    if (!session) return 'loading';
    if (session.status === 'ended') return 'ended';
    if (session.isLocked) return 'locked';
    if (session.status === 'paused') return 'paused';
    return 'active';
  };

<<<<<<< HEAD
=======
  const formatSessionDuration = (startTime) => {
    if (!startTime) return '00:00';
    const duration = Math.floor((Date.now() - startTime.toDate()) / 1000);
    const minutes = Math.floor(duration / 60);
    const seconds = duration % 60;
    return `${minutes.toString().padStart(2, '0')}:${seconds.toString().padStart(2, '0')}`;
  };

  const renderSlide = (slide) => {
    if (!slide) return null;
    
    try {
      switch (slide.type) {
        case 'presentation':
          return <PresentationSlide slide={slide} />;
        case 'poll':
          return <PollSlide slide={slide} onAnswer={handleAnswer} answers={answers} />;
        case 'quiz':
          return <QuizSlide slide={slide} onAnswer={handleAnswer} answers={answers} />;
        case 'video':
          return <VideoSlide slide={slide} onAnswer={handleAnswer} answers={answers} />;
        case 'interactive':
          return <InteractiveSlide slide={slide} onAnswer={handleAnswer} answers={answers} />;
        case 'break':
          return <BreakSlide slide={slide} />;
        case 'reflection':
          return <ReflectionSlide slide={slide} onAnswer={handleAnswer} answers={answers} />;
        default:
          return <PresentationSlide slide={slide} />;
      }
    } catch (error) {
      console.error('❌ Error rendering slide:', error);
      return (
        <div className="text-center text-red-400 p-8">
          <AlertCircle className="w-16 h-16 mx-auto mb-4" />
          <p>שגיאה בטעינת השקופית</p>
        </div>
      );
    }
  };

  // Loading state
>>>>>>> c888d5dc
  if (loading) {
    return (
      <div className="min-h-screen bg-gradient-to-br from-gray-900 via-gray-800 to-black flex items-center justify-center">
        <LoadingSpinner size="lg" />
      </div>
    );
  }

  // Error state
  if (error) {
    return (
      <div className="min-h-screen bg-gradient-to-br from-gray-900 via-gray-800 to-black flex items-center justify-center">
        <Card className="max-w-md w-full">
          <div className="text-center p-6">
            <AlertCircle className="w-16 h-16 mx-auto mb-4 text-red-400" />
            <h2 className="text-xl font-bold text-white mb-2">שגיאה</h2>
            <p className="text-gray-400 mb-6">{error}</p>
            <div className="space-y-2">
              <Button
                onClick={() => window.location.reload()}
                variant="primary"
                className="w-full"
              >
                נסה שוב
              </Button>
              <Button
                onClick={() => navigate('/student/dashboard')}
                variant="secondary"
                className="w-full"
              >
                חזור לדשבורד
              </Button>
            </div>
          </div>
        </Card>
      </div>
    );
  }

  const sessionStatus = getSessionStatus();
  const currentSlideData = lesson?.slides?.[currentSlide];

  return (
    <div className={`${isFullscreen ? 'fixed inset-0 z-50' : 'min-h-screen'} bg-gradient-to-br from-gray-900 via-gray-800 to-black`}>
      {/* Live Session Notification */}
      <LiveSessionNotification isVisible={!isConnected} />
      
      {/* Enhanced Header */}
      <div className="bg-gray-800/50 border-b border-gray-700 p-4">
        <div className="flex items-center justify-between">
          <div className="flex items-center space-x-4 space-x-reverse">
            <Button
              onClick={handleLeaveSession}
              variant="secondary"
              size="sm"
              className="flex items-center space-x-2 space-x-reverse"
            >
              <ChevronLeft className="w-4 h-4" />
              <span>עזוב שיעור</span>
            </Button>
            <div>
              <h1 className="text-xl font-bold text-white">{session?.lessonName}</h1>
              <p className="text-gray-300 text-sm">
                {session?.className} • {session?.connectedStudents?.length || 0} תלמידים מחוברים
              </p>
            </div>
          </div>
          
          <div className="flex items-center space-x-4 space-x-reverse">
            {/* Statistics Toggle */}
            <Button
              onClick={toggleStatistics}
              variant="ghost"
              size="sm"
              className="flex items-center space-x-2 space-x-reverse text-gray-300 hover:text-white"
            >
              <BarChart3 className="w-4 h-4" />
              <span>סטטיסטיקות</span>
            </Button>
            
            {/* Fullscreen Toggle */}
            <Button
              onClick={toggleFullscreen}
              variant="ghost"
              size="sm"
              className="flex items-center space-x-2 space-x-reverse text-gray-300 hover:text-white"
            >
              {isFullscreen ? <Minimize2 className="w-4 h-4" /> : <Maximize2 className="w-4 h-4" />}
              <span>{isFullscreen ? 'צמצם' : 'מסך מלא'}</span>
            </Button>
            
            {/* Session Duration */}
            <div className="flex items-center space-x-2 text-gray-300">
              <Clock className="w-4 h-4" />
              <span>{formatSessionDuration(session?.startTime)}</span>
            </div>
            
            {/* Session Status */}
            <div className="flex items-center space-x-2">
              {sessionStatus === 'active' && (
                <div className="flex items-center space-x-1 text-green-400">
                  <div className="w-2 h-2 bg-green-400 rounded-full animate-pulse"></div>
                  <span className="text-sm">פעיל</span>
                </div>
              )}
              {sessionStatus === 'paused' && (
                <div className="flex items-center space-x-1 text-yellow-400">
                  <Pause className="w-4 h-4" />
                  <span className="text-sm">מושהה</span>
                </div>
              )}
              {sessionStatus === 'ended' && (
                <div className="flex items-center space-x-1 text-red-400">
                  <CheckCircle className="w-4 h-4" />
                  <span className="text-sm">הסתיים</span>
                </div>
              )}
            </div>
          </div>
        </div>
      </div>

      {/* Session Mode Indicator */}
      {sessionMode === 'live' && (
        <div className="bg-blue-600/20 border-b border-blue-500/30 p-3">
          <div className="flex items-center justify-center space-x-2 text-blue-300">
            <div className="w-2 h-2 bg-blue-400 rounded-full animate-pulse"></div>
            <span className="font-medium">שיעור חי - המורה שולט בניווט</span>
            {teacherControlsSession && (
              <span className="text-xs bg-blue-500/30 px-2 py-1 rounded">
                ניווט מושבת
              </span>
            )}
          </div>
        </div>
      )}

      {sessionMode === 'individual' && (
        <div className="bg-green-600/20 border-b border-green-500/30 p-3">
          <div className="flex items-center justify-center space-x-2 text-green-300">
            <div className="w-2 h-2 bg-green-400 rounded-full"></div>
            <span className="font-medium">למידה עצמאית - אתה שולט בניווט</span>
          </div>
        </div>
      )}

      {/* Session Status Banner */}
      {sessionStatus === 'locked' && (
        <div className="bg-yellow-600/20 border-b border-yellow-500/30 p-3">
          <div className="flex items-center justify-center space-x-2 text-yellow-300">
            <Lock className="w-4 h-4" />
            <span>השיעור נעול - המתן למורה לפתוח</span>
          </div>
        </div>
      )}

      {sessionStatus === 'ended' && (
        <div className="bg-red-600/20 border-b border-red-500/30 p-3">
          <div className="flex items-center justify-center space-x-2 text-red-300">
            <CheckCircle className="w-4 h-4" />
            <span>השיעור הסתיים</span>
          </div>
        </div>
      )}

      {/* Main Content Area */}
      <div className="flex-1 relative flex">
        {/* Statistics Sidebar */}
        {showStatistics && (
          <div className="w-80 bg-gray-800/50 border-l border-gray-700 p-4 overflow-y-auto">
            <div className="space-y-6">
              <div className="flex items-center justify-between">
                <h3 className="text-lg font-bold text-white">סטטיסטיקות שיעור</h3>
                <Button
                  onClick={toggleStatistics}
                  variant="ghost"
                  size="sm"
                  className="text-gray-400 hover:text-white"
                >
                  <X className="w-4 h-4" />
                </Button>
              </div>
              
              {/* Progress Overview */}
              <Card className="p-4">
                <div className="space-y-4">
                  <div className="flex items-center justify-between">
                    <span className="text-gray-300">שקופיות נצפו</span>
                    <span className="text-white font-bold">{sessionStatistics.slidesViewed}</span>
                  </div>
                  <div className="flex items-center justify-between">
                    <span className="text-gray-300">סך השקופיות</span>
                    <span className="text-white font-bold">{lesson?.slides?.length || 0}</span>
                  </div>
                  <div className="w-full bg-gray-700 rounded-full h-2">
                    <div 
                      className="bg-blue-500 h-2 rounded-full transition-all duration-300"
                      style={{ width: `${lesson?.slides ? (sessionStatistics.slidesViewed / lesson.slides.length) * 100 : 0}%` }}
                    ></div>
                  </div>
                </div>
              </Card>
              
              {/* Engagement Metrics */}
              <Card className="p-4">
                <h4 className="text-white font-semibold mb-3">מדדי מעורבות</h4>
                <div className="space-y-3">
                  <div className="flex items-center justify-between">
                    <div className="flex items-center space-x-2 space-x-reverse">
                      <Eye className="w-4 h-4 text-blue-400" />
                      <span className="text-gray-300">אחוז מעורבות</span>
                    </div>
                    <span className="text-white font-bold">{sessionStatistics.engagementRate}%</span>
                  </div>
                  <div className="flex items-center justify-between">
                    <div className="flex items-center space-x-2 space-x-reverse">
                      <MessageSquare className="w-4 h-4 text-green-400" />
                      <span className="text-gray-300">אינטראקציות</span>
                    </div>
                    <span className="text-white font-bold">{sessionStatistics.interactions}</span>
                  </div>
                  <div className="flex items-center justify-between">
                    <div className="flex items-center space-x-2 space-x-reverse">
                      <Timer className="w-4 h-4 text-yellow-400" />
                      <span className="text-gray-300">זמן ממוצע לשקופית</span>
                    </div>
                    <span className="text-white font-bold">{sessionStatistics.averageTimePerSlide} שניות</span>
                  </div>
                </div>
              </Card>
              
              {/* Time Tracking */}
              <Card className="p-4">
                <h4 className="text-white font-semibold mb-3">מעקב זמן</h4>
                <div className="space-y-3">
                  <div className="flex items-center justify-between">
                    <span className="text-gray-300">זמן כולל</span>
                    <span className="text-white font-bold">
                      {Math.floor(sessionStatistics.timeSpent / 60)}:{(sessionStatistics.timeSpent % 60).toString().padStart(2, '0')}
                    </span>
                  </div>
                  <div className="flex items-center justify-between">
                    <span className="text-gray-300">זמן בשקופית נוכחית</span>
                    <span className="text-white font-bold">
                      {Math.floor((Date.now() - slideStartTime) / 1000)} שניות
                    </span>
                  </div>
                </div>
              </Card>
              
              {/* Quick Actions */}
              <Card className="p-4">
                <h4 className="text-white font-semibold mb-3">פעולות מהירות</h4>
                <div className="space-y-2">
                  <Button
                    onClick={toggleHandRaise}
                    variant={handRaised ? "primary" : "secondary"}
                    size="sm"
                    className="w-full flex items-center justify-center space-x-2 space-x-reverse"
                  >
                    <Hand className="w-4 h-4" />
                    <span>{handRaised ? 'הורד יד' : 'הרמת יד'}</span>
                  </Button>
                  <Button
                    onClick={() => setShowStatistics(false)}
                    variant="ghost"
                    size="sm"
                    className="w-full"
                  >
                    הסתר סטטיסטיקות
                  </Button>
                </div>
              </Card>
            </div>
          </div>
        )}

        {/* Main Content */}
        <div className="flex-1 relative">
          {!isConnected ? (
            <div className="flex items-center justify-center min-h-[60vh]">
              <Card className="max-w-md w-full">
                <div className="text-center p-6">
                  <Users className="w-16 h-16 mx-auto mb-4 text-blue-400" />
                  <h2 className="text-xl font-bold text-white mb-2">הצטרף לשיעור</h2>
                  <p className="text-gray-400 mb-6">
                    הצטרף לשיעור החי כדי לעקוב אחר המורה ולשתתף בפעילויות
                  </p>
                  <Button
                    onClick={handleJoinSession}
                    disabled={joining}
                    variant="primary"
                    className="w-full"
                  >
                    {joining ? 'מצטרף...' : 'הצטרף לשיעור'}
                  </Button>
                </div>
              </Card>
            </div>
          ) : (
            <div className="relative h-full">
              {/* Enhanced Progress Indicator */}
              <div className="bg-gray-800/50 border-b border-gray-700 p-3">
                <div className="flex items-center justify-between text-sm text-gray-300">
                  <div className="flex items-center space-x-4 space-x-reverse">
                    <span>שקופית {currentSlide + 1} מתוך {lesson?.slides?.length || 0}</span>
                    <span>דפים נצפו: {slidesEngaged.size}</span>
                    <span>אינטראקציות: {sessionStatistics.interactions}</span>
                  </div>
                  <div className="flex items-center space-x-2 space-x-reverse">
                    <span>זמן: {Math.floor(sessionStatistics.timeSpent / 60)}:{(sessionStatistics.timeSpent % 60).toString().padStart(2, '0')}</span>
                  </div>
                </div>
                {/* Progress Bar */}
                <div className="w-full bg-gray-700 rounded-full h-2 mt-2">
                  <div 
                    className="bg-blue-500 h-2 rounded-full transition-all duration-300"
                    style={{ width: `${lesson?.slides ? ((currentSlide + 1) / lesson.slides.length) * 100 : 0}%` }}
                  ></div>
                </div>
              </div>

              {/* Slide Content - Enhanced Layout */}
              <div className="p-6 h-full overflow-y-auto">
                {currentSlideData ? (
                  <div className={`${isFullscreen ? 'max-w-none' : 'max-w-6xl'} mx-auto`}>
                    {renderSlide(currentSlideData)}
                  </div>
                ) : (
                  <div className="text-center text-gray-400">
                    <AlertCircle className="w-16 h-16 mx-auto mb-4" />
                    <p>אין תוכן להצגה</p>
                  </div>
                )}
              </div>

              {/* Enhanced Navigation Controls */}
              <div className="fixed bottom-6 left-1/2 transform -translate-x-1/2 bg-gray-800/90 backdrop-blur-sm rounded-full p-2 border border-gray-600/50">
                <div className="flex items-center space-x-4 space-x-reverse">
                  {/* Previous Button */}
                  <button
                    onClick={handlePreviousSlide}
                    disabled={currentSlide === 0 || teacherControlsSession}
                    className={`p-3 rounded-full transition-all duration-200 ${
                      currentSlide === 0 || teacherControlsSession
                        ? 'bg-gray-600/50 text-gray-400 cursor-not-allowed'
                        : 'bg-blue-600/80 hover:bg-blue-500 text-white hover:scale-110'
                    }`}
                    title={teacherControlsSession ? 'המורה שולט בניווט' : 'שקופית קודמת'}
                  >
                    <ChevronLeft className="w-5 h-5" />
                  </button>

                  {/* Current Slide Indicator */}
                  <div className="px-4 py-2 bg-gray-700/50 rounded-full">
                    <span className="text-white text-sm font-medium">
                      {currentSlide + 1} / {lesson?.slides?.length || 0}
                    </span>
                  </div>

                  {/* Next Button */}
                  <button
                    onClick={handleNextSlide}
                    disabled={currentSlide === (lesson?.slides?.length || 0) - 1 || teacherControlsSession}
                    className={`p-3 rounded-full transition-all duration-200 ${
                      currentSlide === (lesson?.slides?.length || 0) - 1 || teacherControlsSession
                        ? 'bg-gray-600/50 text-gray-400 cursor-not-allowed'
                        : 'bg-blue-600/80 hover:bg-blue-500 text-white hover:scale-110'
                    }`}
                    title={teacherControlsSession ? 'המורה שולט בניווט' : 'שקופית הבאה'}
                  >
                    <ChevronRight className="w-5 h-5" />
                  </button>
                </div>
              </div>

              {/* Teacher Control Warning */}
              {teacherControlsSession && (
                <div className="fixed bottom-20 left-1/2 transform -translate-x-1/2 bg-yellow-600/90 backdrop-blur-sm rounded-lg p-3 border border-yellow-500/50">
                  <div className="flex items-center space-x-2 space-x-reverse text-yellow-200 text-sm">
                    <Lock className="w-4 h-4" />
                    <span>המורה שולט בניווט - המתן להנחיות</span>
                  </div>
                </div>
              )}

              {/* Quick Access Buttons */}
              <div className="fixed top-20 right-4 space-y-2">
                <Button
                  onClick={toggleStatistics}
                  variant="secondary"
                  size="sm"
                  className="flex items-center space-x-2 space-x-reverse bg-gray-800/80 backdrop-blur-sm"
                >
                  <BarChart3 className="w-4 h-4" />
                  <span>סטטיסטיקות</span>
                </Button>
                <Button
                  onClick={toggleHandRaise}
                  variant={handRaised ? "primary" : "secondary"}
                  size="sm"
                  className="flex items-center space-x-2 space-x-reverse bg-gray-800/80 backdrop-blur-sm"
                >
                  <Hand className="w-4 h-4" />
                  <span>{handRaised ? 'הורד יד' : 'הרמת יד'}</span>
                </Button>
              </div>
            </div>
          )}
        </div>
      </div>
    </div>
  );
};

export default StudentSession; <|MERGE_RESOLUTION|>--- conflicted
+++ resolved
@@ -1,4 +1,4 @@
-import React, { useState, useEffect, useCallback, useRef } from 'react';
+import React, { useState, useEffect, useRef } from 'react';
 import { useParams, useNavigate } from 'react-router-dom';
 import { 
   Users, 
@@ -58,13 +58,6 @@
   // Progress tracking
   const [answers, setAnswers] = useState({});
   const [slidesEngaged, setSlidesEngaged] = useState(new Set());
-<<<<<<< HEAD
-  const [chatMessage, setChatMessage] = useState('');
-  const [handRaised, setHandRaised] = useState(false);
-  const [isLiveSession, setIsLiveSession] = useState(false);
-  const [sessionMode, setSessionMode] = useState('individual'); // 'individual' or 'live'
-  const [teacherControlsSession, setTeacherControlsSession] = useState(false);
-=======
   const [sessionStartTime] = useState(Date.now());
   const [slideStartTime, setSlideStartTime] = useState(Date.now());
   
@@ -78,10 +71,9 @@
   });
   
   // Communication features
-  const [liveChat, setLiveChat] = useState([]);
   const [chatMessage, setChatMessage] = useState('');
   const [handRaised, setHandRaised] = useState(false);
-  const [sessionNotes, setSessionNotes] = useState('');
+  const [sessionNotes] = useState('');
   
   // Error handling
   const [error, setError] = useState(null);
@@ -92,7 +84,6 @@
   const statisticsTimerRef = useRef(null);
   const slideTimerRef = useRef(null);
   const lastSlideRef = useRef(0);
->>>>>>> c888d5dc
 
   // Initialize session
   useEffect(() => {
@@ -170,8 +161,6 @@
       setLoading(true);
       setError(null);
       
-      logger.info('Loading session', { sessionId, userId: currentUser?.uid });
-      
       const sessionData = await getSession(sessionId);
       if (!sessionData) {
         throw new Error('Session not found');
@@ -195,13 +184,6 @@
       setLesson(lessonData);
       setCurrentSlide(sessionData.currentSlide || 0);
       setLoading(false);
-      
-      logger.info('Session loaded successfully', {
-        sessionId,
-        lessonId: sessionData.lessonId,
-        totalSlides: lessonData.slides.length,
-        currentSlide: sessionData.currentSlide || 0
-      });
       
     } catch (error) {
       console.error('❌ Error loading session:', error);
@@ -227,7 +209,6 @@
       
       // Determine session mode
       const isLive = updatedSession.status === 'active' && updatedSession.teacherId;
-      setIsLiveSession(isLive);
       setSessionMode(isLive ? 'live' : 'individual');
       setTeacherControlsSession(isLive);
       
@@ -235,11 +216,6 @@
       const newSlideIndex = updatedSession.currentSlide || 0;
       if (isLive && newSlideIndex !== currentSlide) {
         setCurrentSlide(newSlideIndex);
-        logger.info('Slide changed by teacher', { 
-          from: currentSlide, 
-          to: newSlideIndex,
-          sessionId 
-        });
       }
       
       // Update student progress in session
@@ -259,40 +235,25 @@
   };
 
   const handleSessionEnd = () => {
-    logger.info('Session ended', { sessionId });
     toast.success('השיעור הסתיים');
     navigate('/student/dashboard');
   };
 
   const handleJoinSession = async () => {
     if (!session || !currentUser) {
-      logger.warn('Missing session or currentUser for join', { session, currentUser });
       return;
     }
 
     try {
       setJoining(true);
       setError(null);
-      
-      logger.info('Joining session', {
-        sessionId,
-        studentId: currentUser.uid,
-        studentName: currentUser.displayName || currentUser.email
-      });
       
       await joinSession(sessionId, currentUser.uid, currentUser.displayName || currentUser.email);
       setIsConnected(true);
       setSlideStartTime(Date.now());
       
       toast.success('הצטרפת לשיעור בהצלחה!');
-<<<<<<< HEAD
-      sessionStorage.setItem(`joinedSession_${sessionId}`, 'true');
-      navigate(`/student/session/${sessionId}`);
-=======
-      
-      logger.info('Successfully joined session', { sessionId, studentId: currentUser.uid });
-      
->>>>>>> c888d5dc
+      
     } catch (error) {
       console.error('❌ Error joining session:', error);
       setError('אירעה שגיאה בהצטרפות לשיעור');
@@ -306,13 +267,7 @@
     if (!session || !currentUser) return;
 
     try {
-<<<<<<< HEAD
-      await leaveSession(sessionId, currentUser.uid, currentUser.displayName || currentUser.email);
-=======
-      logger.info('Leaving session', { sessionId, studentId: currentUser.uid });
-      
       await leaveSession(sessionId, currentUser.uid);
->>>>>>> c888d5dc
       setIsConnected(false);
       
       // Save final progress
@@ -353,12 +308,6 @@
         currentUser
       );
       
-      logger.info('Final progress saved', {
-        lessonId: lesson.originalId,
-        timeSpent: finalTimeSpent,
-        slidesEngaged: allSlideIds.length
-      });
-      
     } catch (error) {
       console.error('❌ Error saving final progress:', error);
     }
@@ -379,13 +328,6 @@
         trackSlideEngagement(lesson.originalId, slideId);
         setSlidesEngaged(prev => new Set([...prev, slideId]));
       }
-      
-      logger.info('Answer submitted', {
-        slideId,
-        answer,
-        sessionId,
-        lessonId: lesson?.originalId
-      });
       
     } catch (error) {
       console.error('❌ Error handling answer:', error);
@@ -414,13 +356,7 @@
   const trackSlideTime = (slideIndex, timeSpent) => {
     try {
       if (lesson?.slides?.[slideIndex]?.id) {
-        const slideId = lesson.slides[slideIndex].id;
-        logger.info('Slide time tracked', {
-          slideId,
-          slideIndex,
-          timeSpent,
-          lessonId: lesson.originalId
-        });
+        // Optionally, you can send this info to analytics or backend
       }
     } catch (error) {
       console.error('❌ Error tracking slide time:', error);
@@ -449,57 +385,12 @@
     }
   };
 
-  const handleSlideSelect = (slideIndex) => {
-    if (teacherControlsSession) {
-      toast.info('המורה שולט בניווט');
-      return;
-    }
-    
-<<<<<<< HEAD
-    // setLiveChat(prev => [...prev, message]); // This line was removed as per the edit hint
-    setChatMessage('');
-=======
-    if (slideIndex >= 0 && slideIndex < (lesson?.slides?.length || 0)) {
-      setCurrentSlide(slideIndex);
-    }
-  };
-
   const toggleStatistics = () => {
     setShowStatistics(!showStatistics);
   };
 
   const toggleFullscreen = () => {
     setIsFullscreen(!isFullscreen);
-  };
-
-  const sendChatMessage = async () => {
-    if (!chatMessage.trim() || !currentUser) return;
->>>>>>> c888d5dc
-    
-    try {
-      const message = {
-        id: Date.now(),
-        sender: currentUser.displayName || currentUser.email,
-        senderId: currentUser.uid,
-        message: chatMessage.trim(),
-        timestamp: Date.now(),
-        type: 'student'
-      };
-      
-      setLiveChat(prev => [...prev, message]);
-      setChatMessage('');
-      
-      // Save to Firebase
-      const sessionRef = doc(db, 'sessions', sessionId);
-      await updateDoc(sessionRef, {
-        chatMessages: arrayUnion(message),
-        lastActivity: serverTimestamp()
-      });
-      
-    } catch (error) {
-      console.error('❌ Error sending chat message:', error);
-      toast.error('אירעה שגיאה בשליחת ההודעה');
-    }
   };
 
   const toggleHandRaise = async () => {
@@ -527,58 +418,9 @@
     }
   };
 
-  const saveSessionNotes = async () => {
-    try {
-      const sessionRef = doc(db, 'sessions', sessionId);
-      await updateDoc(sessionRef, {
-<<<<<<< HEAD
-        studentNotes: {
-          [currentUser.uid]: {
-            notes: '', // sessionNotes is removed, so pass an empty string or remove this line
-            timestamp: serverTimestamp()
-          }
-        },
-=======
-        [`studentNotes.${currentUser.uid}`]: sessionNotes,
->>>>>>> c888d5dc
-        lastActivity: serverTimestamp()
-      });
-      
-      toast.success('הערות נשמרו');
-      
-    } catch (error) {
-      console.error('❌ Error saving notes:', error);
-      toast.error('אירעה שגיאה בשמירת הערות');
-    }
-  };
-
-<<<<<<< HEAD
-  const trackEngagement = useCallback((type, data = {}) => {
-    // setEngagementMetrics(prev => ({ // engagementMetrics is removed, so remove this line
-    //   ...prev,
-    //   interactions: prev.interactions + 1
-    // }));
-    
-    // Send to Firebase for teacher analytics
-    try {
-      const sessionRef = doc(db, 'sessions', sessionId);
-      updateDoc(sessionRef, {
-        studentEngagement: {
-          [currentUser.uid]: {
-            [type]: {
-              timestamp: serverTimestamp(),
-              data
-            }
-          }
-        }
-      });
-    } catch (error) {
-      console.error('Error tracking engagement:', error);
-=======
   const cleanupSession = () => {
     if (sessionListenerRef.current) {
       sessionListenerRef.current();
->>>>>>> c888d5dc
     }
     if (statisticsTimerRef.current) {
       clearInterval(statisticsTimerRef.current);
@@ -596,8 +438,6 @@
     return 'active';
   };
 
-<<<<<<< HEAD
-=======
   const formatSessionDuration = (startTime) => {
     if (!startTime) return '00:00';
     const duration = Math.floor((Date.now() - startTime.toDate()) / 1000);
@@ -640,7 +480,6 @@
   };
 
   // Loading state
->>>>>>> c888d5dc
   if (loading) {
     return (
       <div className="min-h-screen bg-gradient-to-br from-gray-900 via-gray-800 to-black flex items-center justify-center">
